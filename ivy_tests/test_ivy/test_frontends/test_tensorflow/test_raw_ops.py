# global
import ivy
from hypothesis import given, strategies as st
import numpy as np

# local
import ivy_tests.test_ivy.helpers as helpers
from ivy_tests.test_ivy.helpers import handle_cmd_line_args


# Acos
@handle_cmd_line_args
@given(
    dtype_and_x=helpers.dtype_and_values(
        available_dtypes=helpers.get_dtypes("float"),
    ),
    num_positional_args=helpers.num_positional_args(
        fn_name="ivy.functional.frontends.tensorflow.Acos"
    ),
)
def test_tensorflow_Acos(dtype_and_x, as_variable, num_positional_args, native_array):
    input_dtype, x = dtype_and_x
    helpers.test_frontend_function(
        input_dtypes=input_dtype,
        as_variable_flags=as_variable,
        with_out=False,
        num_positional_args=num_positional_args,
        native_array_flags=native_array,
        frontend="tensorflow",
        fn_tree="raw_ops.Acos",
        x=x[0],
    )


# Acosh
@handle_cmd_line_args
@given(
    dtype_and_x=helpers.dtype_and_values(
        available_dtypes=helpers.get_dtypes("float"),
    ),
    num_positional_args=helpers.num_positional_args(
        fn_name="ivy.functional.frontends.tensorflow.Acosh"
    ),
)
def test_tensorflow_Acosh(dtype_and_x, as_variable, num_positional_args, native_array):
    input_dtype, x = dtype_and_x
    helpers.test_frontend_function(
        input_dtypes=input_dtype,
        as_variable_flags=as_variable,
        with_out=False,
        num_positional_args=num_positional_args,
        native_array_flags=native_array,
        frontend="tensorflow",
        fn_tree="raw_ops.Acosh",
        x=x[0],
    )


# Add
@handle_cmd_line_args
@given(
    dtype_and_x=helpers.dtype_and_values(
        available_dtypes=helpers.get_dtypes("float"), num_arrays=2, shared_dtype=True
    ),
    num_positional_args=helpers.num_positional_args(
        fn_name="ivy.functional.frontends.tensorflow.Add"
    ),
)
def test_tensorflow_Add(
    dtype_and_x, as_variable, num_positional_args, native_array, fw
):
    dtype, xs = dtype_and_x
    helpers.test_frontend_function(
        input_dtypes=dtype,
        as_variable_flags=as_variable,
        with_out=False,
        num_positional_args=num_positional_args,
        native_array_flags=native_array,
        frontend="tensorflow",
        fn_tree="raw_ops.Add",
        x=xs[0],
        y=xs[1],
    )


# for data generation
dtype_shared = st.shared(st.sampled_from(helpers.get_dtypes("numeric")), key="dtype")


@st.composite
def _get_shared_dtype(draw):
    return st.shared(st.sampled_from(draw(helpers.get_dtypes("numeric"))), key="dtype")


# BroadcastTo
@handle_cmd_line_args
@given(
    array_and_shape=helpers.array_and_broadcastable_shape(_get_shared_dtype()),
    num_positional_args=helpers.num_positional_args(
        fn_name="ivy.functional.frontends.tensorflow.BroadcastTo"
    ),
)
def test_tensorflow_BroadcastTo(
    array_and_shape, as_variable, num_positional_args, native_array
):
    x, to_shape = array_and_shape
    helpers.test_frontend_function(
        input_dtypes=[x.dtype],
        as_variable_flags=as_variable,
        with_out=False,
        num_positional_args=num_positional_args,
        native_array_flags=native_array,
        frontend="tensorflow",
        fn_tree="raw_ops.BroadcastTo",
        input=x,
        shape=to_shape,
    )


# noinspection DuplicatedCode
@st.composite
def _arrays_idx_n_dtypes(draw):
    num_dims = draw(st.shared(helpers.ints(min_value=1, max_value=4), key="num_dims"))
    num_arrays = draw(
        st.shared(helpers.ints(min_value=2, max_value=4), key="num_arrays")
    )
    common_shape = draw(
        helpers.lists(
            arg=helpers.ints(min_value=2, max_value=3),
            min_size=num_dims - 1,
            max_size=num_dims - 1,
        )
    )
    unique_idx = draw(helpers.ints(min_value=0, max_value=num_dims - 1))
    unique_dims = draw(
        helpers.lists(
            arg=helpers.ints(min_value=2, max_value=3),
            min_size=num_arrays,
            max_size=num_arrays,
        )
    )
    xs = list()
    input_dtypes = draw(
        helpers.array_dtypes(
            available_dtypes=draw(helpers.get_dtypes("float")), shared_dtype=True
        )
    )
    for ud, dt in zip(unique_dims, input_dtypes):
        x = draw(
            helpers.array_values(
                shape=common_shape[:unique_idx] + [ud] + common_shape[unique_idx:],
                dtype=dt,
            )
        )
        xs.append(x)
    return xs, input_dtypes, unique_idx


# Concat
@handle_cmd_line_args
@given(
    xs_n_input_dtypes_n_unique_idx=_arrays_idx_n_dtypes(),
    num_positional_args=helpers.num_positional_args(
        fn_name="ivy.functional.frontends.tensorflow.Concat"
    ),
)
def test_tensorflow_Concat(
    xs_n_input_dtypes_n_unique_idx,
    as_variable,
    num_positional_args,
    native_array,
):
    xs, input_dtypes, unique_idx = xs_n_input_dtypes_n_unique_idx
    helpers.test_frontend_function(
        input_dtypes=input_dtypes,
        as_variable_flags=as_variable,
        with_out=False,
        num_positional_args=num_positional_args,
        native_array_flags=native_array,
        frontend="tensorflow",
        fn_tree="raw_ops.Concat",
        concat_dim=unique_idx,
        values=xs,
    )


# Cos
@handle_cmd_line_args
@given(
    dtype_and_x=helpers.dtype_and_values(
        available_dtypes=helpers.get_dtypes("float"),
    ),
    num_positional_args=helpers.num_positional_args(
        fn_name="ivy.functional.frontends.tensorflow.Cos"
    ),
)
def test_tensorflow_Cos(dtype_and_x, as_variable, num_positional_args, native_array):
    input_dtype, x = dtype_and_x
    helpers.test_frontend_function(
        input_dtypes=input_dtype,
        as_variable_flags=as_variable,
        with_out=False,
        num_positional_args=num_positional_args,
        native_array_flags=native_array,
        frontend="tensorflow",
        fn_tree="raw_ops.Cos",
        x=x[0],
    )


# Cosh
@handle_cmd_line_args
@given(
    dtype_and_x=helpers.dtype_and_values(
        available_dtypes=helpers.get_dtypes("float"),
    ),
    num_positional_args=helpers.num_positional_args(
        fn_name="ivy.functional.frontends.tensorflow.Cosh"
    ),
)
def test_tensorflow_Cosh(dtype_and_x, as_variable, num_positional_args, native_array):
    input_dtype, x = dtype_and_x
    helpers.test_frontend_function(
        input_dtypes=input_dtype,
        as_variable_flags=as_variable,
        with_out=False,
        num_positional_args=num_positional_args,
        native_array_flags=native_array,
        frontend="tensorflow",
        fn_tree="raw_ops.Cosh",
        x=x[0],
    )


@st.composite
def _dtypes(draw):
    return draw(
        st.shared(
            helpers.list_of_length(
                x=st.sampled_from(draw(helpers.get_dtypes("numeric"))), length=1
            ),
            key="dtype",
        )
    )


# Div
@handle_cmd_line_args
@given(
    dtype_and_x=helpers.dtype_and_values(
        available_dtypes=helpers.get_dtypes("float"), num_arrays=2, shared_dtype=True
    ),
    num_positional_args=helpers.num_positional_args(
        fn_name="ivy.functional.frontends.tensorflow.Div"
    ),
)
def test_tensorflow_Div(
    dtype_and_x, as_variable, num_positional_args, native_array, fw
):
    dtype, xs = dtype_and_x
    helpers.test_frontend_function(
        input_dtypes=dtype,
        as_variable_flags=as_variable,
        with_out=False,
        num_positional_args=num_positional_args,
        native_array_flags=native_array,
        frontend="tensorflow",
        fn_tree="raw_ops.Div",
        x=xs[0],
        y=xs[1],
    )


@st.composite
def _fill_value(draw):
    dtype = draw(_dtypes())[0]
    if ivy.is_uint_dtype(dtype):
        return draw(helpers.ints(min_value=0, max_value=5))
    elif ivy.is_int_dtype(dtype):
        return draw(helpers.ints(min_value=-5, max_value=5))
    return draw(helpers.floats(min_value=-5, max_value=5))


# fill
@handle_cmd_line_args
@given(
    shape=helpers.get_shape(
        allow_none=False,
        min_num_dims=1,
        max_num_dims=5,
        min_dim_size=1,
        max_dim_size=10,
    ),
    fill_value=_fill_value(),
    dtypes=_dtypes(),
    num_positional_args=helpers.num_positional_args(
        fn_name="ivy.functional.frontends.tensorflow.Fill"
    ),
)
def test_tensorflow_Fill(
    shape,
    fill_value,
    dtypes,
    with_out,
    as_variable,
    native_array,
    num_positional_args,
):
    helpers.test_frontend_function(
        input_dtypes=dtypes,
        as_variable_flags=as_variable,
        with_out=with_out,
        num_positional_args=num_positional_args,
        native_array_flags=native_array,
        frontend="tensorflow",
        fn_tree="raw_ops.Fill",
        rtol=1e-05,
        dims=shape,
        value=fill_value,
    )


# Asin
@handle_cmd_line_args
@given(
    dtype_and_x=helpers.dtype_and_values(
        available_dtypes=helpers.get_dtypes("float"),
    ),
    num_positional_args=helpers.num_positional_args(
        fn_name="ivy.functional.frontends.tensorflow.Asin"
    ),
)
def test_tensorflow_Asin(dtype_and_x, as_variable, num_positional_args, native_array):
    dtype, x = dtype_and_x
    helpers.test_frontend_function(
        input_dtypes=dtype,
        as_variable_flags=as_variable,
        with_out=False,
        num_positional_args=num_positional_args,
        native_array_flags=native_array,
        frontend="tensorflow",
        fn_tree="raw_ops.Asin",
        x=x[0],
    )


# argmax
@handle_cmd_line_args
@given(
    dtype_x_axis=helpers.dtype_values_axis(
        available_dtypes=helpers.get_dtypes("numeric", full=True),
        valid_axis=True,
        force_int_axis=True,
        min_num_dims=1,
        min_value=-5,
        max_value=5,
        allow_inf=False,
    ),
    output_type=st.sampled_from(["int16", "int32", "int64"]),
    num_positional_args=helpers.num_positional_args(
        fn_name="ivy.functional.frontends.tensorflow.ArgMax"
    ),
)
def test_tensorflow_ArgMax(
    dtype_x_axis,
    as_variable,
    with_out,
    num_positional_args,
    native_array,
    output_type,
):
    dtype, x, axis = dtype_x_axis
    helpers.test_frontend_function(
        input_dtypes=dtype,
        as_variable_flags=as_variable,
        with_out=with_out,
        num_positional_args=num_positional_args,
        native_array_flags=native_array,
        frontend="tensorflow",
        fn_tree="raw_ops.ArgMax",
        input=x[0],
        dimension=axis,
        output_type=output_type,
    )


# ArgMin
@handle_cmd_line_args
@given(
    dtype_x_axis=helpers.dtype_values_axis(
        available_dtypes=helpers.get_dtypes("numeric", full=True),
        valid_axis=True,
        force_int_axis=True,
        min_num_dims=1,
        min_value=-5,
        max_value=5,
        allow_inf=False,
    ),
    output_type=st.sampled_from(["int32", "int64"]),
    num_positional_args=helpers.num_positional_args(
        fn_name="ivy.functional.frontends.tensorflow.ArgMin"
    ),
)
def test_tensorflow_ArgMin(
    dtype_x_axis,
    as_variable,
    with_out,
    num_positional_args,
    native_array,
    output_type,
):
    dtype, x, axis = dtype_x_axis
    helpers.test_frontend_function(
        input_dtypes=dtype,
        as_variable_flags=as_variable,
        with_out=with_out,
        num_positional_args=num_positional_args,
        native_array_flags=native_array,
        frontend="tensorflow",
        fn_tree="raw_ops.ArgMin",
        input=x[0],
        dimension=axis,
        output_type=output_type,
    )


# Atan
@handle_cmd_line_args
@given(
    dtype_and_x=helpers.dtype_and_values(
        available_dtypes=helpers.get_dtypes("float"),
    ),
    num_positional_args=helpers.num_positional_args(
        fn_name="ivy.functional.frontends.tensorflow.Atan"
    ),
)
def test_tensorflow_Atan(dtype_and_x, as_variable, num_positional_args, native_array):
    dtype, x = dtype_and_x
    helpers.test_frontend_function(
        input_dtypes=dtype,
        as_variable_flags=as_variable,
        with_out=False,
        num_positional_args=num_positional_args,
        native_array_flags=native_array,
        frontend="tensorflow",
        fn_tree="raw_ops.Atan",
        x=x[0],
    )


# BitwiseAnd
@handle_cmd_line_args
@given(
    dtype_and_x=helpers.dtype_and_values(
        available_dtypes=helpers.get_dtypes("integer"),
        num_arrays=2,
        shared_dtype=True,
    ),
    num_positional_args=helpers.num_positional_args(
        fn_name="ivy.functional.frontends.tensorflow.BitwiseAnd"
    ),
)
def test_tensorflow_BitwiseAnd(
    dtype_and_x, as_variable, num_positional_args, native_array
):
    input_dtype, xs = dtype_and_x
    helpers.test_frontend_function(
        input_dtypes=input_dtype,
        as_variable_flags=as_variable,
        with_out=False,
        num_positional_args=num_positional_args,
        native_array_flags=native_array,
        frontend="tensorflow",
        fn_tree="raw_ops.BitwiseAnd",
        x=xs[0],
        y=xs[1],
    )


# BitwiseOr
@handle_cmd_line_args
@given(
    dtype_and_x=helpers.dtype_and_values(
        available_dtypes=helpers.get_dtypes("integer"),
        num_arrays=2,
        shared_dtype=True,
    ),
    num_positional_args=helpers.num_positional_args(
        fn_name="ivy.functional.frontends.tensorflow.BitwiseOr"
    ),
)
def test_tensorflow_BitwiseOr(
    dtype_and_x, as_variable, num_positional_args, native_array
):
    input_dtype, xs = dtype_and_x
    helpers.test_frontend_function(
        input_dtypes=input_dtype,
        as_variable_flags=as_variable,
        with_out=False,
        num_positional_args=num_positional_args,
        native_array_flags=native_array,
        frontend="tensorflow",
        fn_tree="raw_ops.BitwiseOr",
        x=xs[0],
        y=xs[1],
    )


# BitwiseXor
@handle_cmd_line_args
@given(
    dtype_and_x=helpers.dtype_and_values(
        available_dtypes=helpers.get_dtypes("integer"),
        num_arrays=2,
        shared_dtype=True,
    ),
    num_positional_args=helpers.num_positional_args(
        fn_name="ivy.functional.frontends.tensorflow.BitwiseXor"
    ),
)
def test_tensorflow_BitwiseXor(
    dtype_and_x, as_variable, num_positional_args, native_array
):
    input_dtype, xs = dtype_and_x
    helpers.test_frontend_function(
        input_dtypes=input_dtype,
        as_variable_flags=as_variable,
        with_out=False,
        num_positional_args=num_positional_args,
        native_array_flags=native_array,
        frontend="tensorflow",
        fn_tree="raw_ops.BitwiseXor",
        x=xs[0],
        y=xs[1],
    )


# Atanh
@handle_cmd_line_args
@given(
    dtype_and_x=helpers.dtype_and_values(
        available_dtypes=helpers.get_dtypes("float"),
    ),
    num_positional_args=helpers.num_positional_args(
        fn_name="ivy.functional.frontends.tensorflow.Atanh"
    ),
)
def test_tensorflow_Atanh(dtype_and_x, as_variable, num_positional_args, native_array):
    dtype, x = dtype_and_x
    helpers.test_frontend_function(
        input_dtypes=dtype,
        as_variable_flags=as_variable,
        with_out=False,
        num_positional_args=num_positional_args,
        native_array_flags=native_array,
        frontend="tensorflow",
        fn_tree="raw_ops.Atanh",
        x=x[0],
    )


# Tan
@handle_cmd_line_args
@given(
    dtype_and_x=helpers.dtype_and_values(
        available_dtypes=helpers.get_dtypes("float"),
    ),
    num_positional_args=helpers.num_positional_args(
        fn_name="ivy.functional.frontends.tensorflow.Tan"
    ),
)
def test_tensorflow_Tan(dtype_and_x, as_variable, num_positional_args, native_array):
    input_dtype, x = dtype_and_x
    helpers.test_frontend_function(
        input_dtypes=input_dtype,
        as_variable_flags=as_variable,
        with_out=False,
        num_positional_args=num_positional_args,
        native_array_flags=native_array,
        frontend="tensorflow",
        fn_tree="raw_ops.Tan",
        x=x[0],
    )


# Square
@handle_cmd_line_args
@given(
    dtype_and_x=helpers.dtype_and_values(
        available_dtypes=helpers.get_dtypes("numeric"),
    ),
    num_positional_args=helpers.num_positional_args(
        fn_name="ivy.functional.frontends.tensorflow.Square"
    ),
)
def test_tensorflow_Square(dtype_and_x, as_variable, num_positional_args, native_array):
    input_dtype, x = dtype_and_x
    helpers.test_frontend_function(
        input_dtypes=input_dtype,
        as_variable_flags=as_variable,
        with_out=False,
        num_positional_args=num_positional_args,
        native_array_flags=native_array,
        frontend="tensorflow",
        fn_tree="raw_ops.Square",
        x=x[0],
    )


# Sqrt
@handle_cmd_line_args
@given(
    dtype_and_x=helpers.dtype_and_values(
        available_dtypes=helpers.get_dtypes("float"),
    ),
    num_positional_args=helpers.num_positional_args(
        fn_name="ivy.functional.frontends.tensorflow.Sqrt"
    ),
)
def test_tensorflow_Sqrt(dtype_and_x, as_variable, num_positional_args, native_array):
    input_dtype, x = dtype_and_x
    helpers.test_frontend_function(
        input_dtypes=input_dtype,
        as_variable_flags=as_variable,
        with_out=False,
        num_positional_args=num_positional_args,
        native_array_flags=native_array,
        frontend="tensorflow",
        fn_tree="raw_ops.Sqrt",
        x=x[0],
    )


# Tanh
@handle_cmd_line_args
@given(
    dtype_and_x=helpers.dtype_and_values(
        available_dtypes=helpers.get_dtypes("float"),
    ),
    num_positional_args=helpers.num_positional_args(
        fn_name="ivy.functional.frontends.tensorflow.Tanh"
    ),
)
def test_tensorflow_Tanh(dtype_and_x, as_variable, num_positional_args, native_array):
    input_dtype, x = dtype_and_x
    helpers.test_frontend_function(
        input_dtypes=input_dtype,
        as_variable_flags=as_variable,
        with_out=False,
        num_positional_args=num_positional_args,
        native_array_flags=native_array,
        frontend="tensorflow",
        fn_tree="raw_ops.Tanh",
        x=x[0],
    )


@st.composite
def _permute_dims_helper(draw):
    shape = draw(st.shared(helpers.get_shape(min_num_dims=1), key="shape"))
    dims = [x for x in range(len(shape))]
    permutation = draw(st.permutations(dims))
    return permutation


# Transpose
@handle_cmd_line_args
@given(
    dtype_and_x=helpers.dtype_and_values(
        available_dtypes=helpers.get_dtypes("float"),
        shape=st.shared(helpers.get_shape(min_num_dims=1), key="shape"),
    ),
    perm=_permute_dims_helper(),
    num_positional_args=helpers.num_positional_args(
        fn_name="ivy.functional.frontends.tensorflow.Transpose"
    ),
)
def test_tensorflow_transpose(
    dtype_and_x, perm, as_variable, num_positional_args, native_array
):
    dtype, x = dtype_and_x
    helpers.test_frontend_function(
        input_dtypes=dtype,
        as_variable_flags=as_variable,
        with_out=False,
        num_positional_args=num_positional_args,
        native_array_flags=native_array,
        frontend="tensorflow",
        fn_tree="raw_ops.Transpose",
        x=x[0],
        perm=perm,
    )


# Maximum
@handle_cmd_line_args
@given(
    dtype_and_x=helpers.dtype_and_values(
        available_dtypes=helpers.get_dtypes("float"),
        num_arrays=2,
        shared_dtype=True,
    ),
    num_positional_args=helpers.num_positional_args(
        fn_name="ivy.functional.frontends.tensorflow.Maximum"
    ),
)
def test_tensorflow_Maximum(
    dtype_and_x, as_variable, num_positional_args, native_array
):
    input_dtype, xs = dtype_and_x
    helpers.test_frontend_function(
        input_dtypes=input_dtype,
        as_variable_flags=as_variable,
        with_out=False,
        num_positional_args=num_positional_args,
        native_array_flags=native_array,
        frontend="tensorflow",
        fn_tree="raw_ops.Maximum",
        x=xs[0],
        y=xs[1],
    )


# Minimum
@handle_cmd_line_args
@given(
    dtype_and_x=helpers.dtype_and_values(
        available_dtypes=helpers.get_dtypes("float"),
        num_arrays=2,
        shared_dtype=True,
    ),
    num_positional_args=helpers.num_positional_args(
        fn_name="ivy.functional.frontends.tensorflow.Minimum"
    ),
)
def test_tensorflow_Minimum(
    dtype_and_x, as_variable, num_positional_args, native_array
):
    input_dtype, xs = dtype_and_x
    helpers.test_frontend_function(
        input_dtypes=input_dtype,
        as_variable_flags=as_variable,
        with_out=False,
        num_positional_args=num_positional_args,
        native_array_flags=native_array,
        frontend="tensorflow",
        fn_tree="raw_ops.Minimum",
        x=xs[0],
        y=xs[1],
    )


# Sub
@handle_cmd_line_args
@given(
    dtype_and_x=helpers.dtype_and_values(
        available_dtypes=helpers.get_dtypes("numeric"), num_arrays=2, shared_dtype=True
    ),
    num_positional_args=helpers.num_positional_args(
        fn_name="ivy.functional.frontends.tensorflow.Sub"
    ),
)
def test_tensorflow_Sub(dtype_and_x, as_variable, num_positional_args, native_array):
    dtype, xs = dtype_and_x
    helpers.test_frontend_function(
        input_dtypes=dtype,
        as_variable_flags=as_variable,
        with_out=False,
        num_positional_args=num_positional_args,
        native_array_flags=native_array,
        frontend="tensorflow",
        fn_tree="raw_ops.Sub",
        x=xs[0],
        y=xs[1],
    )


# Less
@handle_cmd_line_args
@given(
    dtype_and_x=helpers.dtype_and_values(
        available_dtypes=helpers.get_dtypes("numeric"),
        num_arrays=2,
        shared_dtype=True,
    ),
    num_positional_args=helpers.num_positional_args(
        fn_name="ivy.functional.frontends.tensorflow.Less"
    ),
)
def test_tensorflow_Less(dtype_and_x, as_variable, num_positional_args, native_array):
    input_dtype, xs = dtype_and_x
    helpers.test_frontend_function(
        input_dtypes=input_dtype,
        as_variable_flags=as_variable,
        with_out=False,
        num_positional_args=num_positional_args,
        native_array_flags=native_array,
        frontend="tensorflow",
        fn_tree="raw_ops.Less",
        x=xs[0],
        y=xs[1],
    )


# LessEqual
@handle_cmd_line_args
@given(
    dtype_and_x=helpers.dtype_and_values(
        available_dtypes=helpers.get_dtypes("numeric"),
        num_arrays=2,
        shared_dtype=True,
    ),
    num_positional_args=helpers.num_positional_args(
        fn_name="ivy.functional.frontends.tensorflow.LessEqual"
    ),
)
def test_tensorflow_LessEqual(
    dtype_and_x, as_variable, num_positional_args, native_array
):
    input_dtype, xs = dtype_and_x
    helpers.test_frontend_function(
        input_dtypes=input_dtype,
        as_variable_flags=as_variable,
        with_out=False,
        num_positional_args=num_positional_args,
        native_array_flags=native_array,
        frontend="tensorflow",
        fn_tree="raw_ops.LessEqual",
        x=xs[0],
        y=xs[1],
    )


# Floor
@handle_cmd_line_args
@given(
    dtype_and_x=helpers.dtype_and_values(
        available_dtypes=helpers.get_dtypes("float"),
    ),
    num_positional_args=helpers.num_positional_args(
        fn_name="ivy.functional.frontends.tensorflow.Floor"
    ),
)
def test_tensorflow_Floor(dtype_and_x, as_variable, num_positional_args, native_array):
    input_dtype, x = dtype_and_x
    helpers.test_frontend_function(
        input_dtypes=input_dtype,
        as_variable_flags=as_variable,
        with_out=False,
        num_positional_args=num_positional_args,
        native_array_flags=native_array,
        frontend="tensorflow",
        fn_tree="raw_ops.Floor",
        x=x[0],
    )


# FloorDiv
@handle_cmd_line_args
@given(
    dtype_and_x=helpers.dtype_and_values(
        available_dtypes=helpers.get_dtypes("float"),
        num_arrays=2,
        shared_dtype=True,
    ),
    num_positional_args=helpers.num_positional_args(
        fn_name="ivy.functional.frontends.tensorflow.FloorDiv"
    ),
)
def test_tensorflow_FloorDiv(
    dtype_and_x, as_variable, num_positional_args, native_array
):
    input_dtype, xs = dtype_and_x
    helpers.test_frontend_function(
        input_dtypes=input_dtype,
        as_variable_flags=as_variable,
        with_out=False,
        num_positional_args=num_positional_args,
        native_array_flags=native_array,
        frontend="tensorflow",
        fn_tree="raw_ops.FloorDiv",
        x=xs[0],
        y=xs[1],
    )


# Exp
@handle_cmd_line_args
@given(
    dtype_and_x=helpers.dtype_and_values(
        available_dtypes=helpers.get_dtypes("float"),
    ),
    num_positional_args=helpers.num_positional_args(
        fn_name="ivy.functional.frontends.tensorflow.Tanh"
    ),
)
def test_tensorflow_Exp(dtype_and_x, as_variable, num_positional_args, native_array):
    input_dtype, x = dtype_and_x
    helpers.test_frontend_function(
        input_dtypes=input_dtype,
        as_variable_flags=as_variable,
        with_out=False,
        num_positional_args=num_positional_args,
        native_array_flags=native_array,
        frontend="tensorflow",
        fn_tree="raw_ops.Exp",
        x=x[0],
    )


# Expm1
@handle_cmd_line_args
@given(
    dtype_and_x=helpers.dtype_and_values(
        available_dtypes=helpers.get_dtypes("float"),
    ),
    num_positional_args=helpers.num_positional_args(
        fn_name="ivy.functional.frontends.tensorflow.Expm1"
    ),
)
def test_tensorflow_Expm1(dtype_and_x, as_variable, num_positional_args, native_array):
    input_dtype, x = dtype_and_x
    helpers.test_frontend_function(
        input_dtypes=input_dtype,
        as_variable_flags=as_variable,
        with_out=False,
        num_positional_args=num_positional_args,
        native_array_flags=native_array,
        frontend="tensorflow",
        fn_tree="raw_ops.Expm1",
        x=x[0],
    )


# Log
@handle_cmd_line_args
@given(
    dtype_and_x=helpers.dtype_and_values(
        available_dtypes=helpers.get_dtypes("float"),
    ),
    num_positional_args=helpers.num_positional_args(
        fn_name="ivy.functional.frontends.tensorflow.Log"
    ),
)
def test_tensorflow_Log(dtype_and_x, as_variable, num_positional_args, native_array):
    input_dtype, x = dtype_and_x
    helpers.test_frontend_function(
        input_dtypes=input_dtype,
        as_variable_flags=as_variable,
        with_out=False,
        num_positional_args=num_positional_args,
        native_array_flags=native_array,
        frontend="tensorflow",
        fn_tree="raw_ops.Log",
        x=x[0],
    )


# Sinh
@handle_cmd_line_args
@given(
    dtype_and_x=helpers.dtype_and_values(available_dtypes=helpers.get_dtypes("float")),
    num_positional_args=helpers.num_positional_args(
        fn_name="ivy.functional.frontends.tensorflow.Sinh"
    ),
)
def test_tensorflow_Sinh(dtype_and_x, as_variable, num_positional_args, native_array):
    input_dtype, x = dtype_and_x
    helpers.test_frontend_function(
        input_dtypes=input_dtype,
        as_variable_flags=as_variable,
        with_out=False,
        num_positional_args=num_positional_args,
        native_array_flags=native_array,
        frontend="tensorflow",
        fn_tree="raw_ops.Sinh",
        x=x[0],
    )


# Reshape
@st.composite
def _reshape_helper(draw):
    # generate a shape s.t len(shape) > 0
    shape = draw(helpers.get_shape(min_num_dims=1))
    reshape_shape = draw(helpers.reshape_shapes(shape=shape))
    dtype = draw(helpers.array_dtypes(num_arrays=1))
    x = draw(helpers.array_values(dtype=dtype[0], shape=shape))
    return x, dtype, reshape_shape


@handle_cmd_line_args
@given(
    x_reshape=_reshape_helper(),
    num_positional_args=helpers.num_positional_args(
        fn_name="ivy.functional.frontends.tensorflow.Reshape",
    ),
)
def test_tensorflow_Reshape(
    x_reshape,
    as_variable,
    num_positional_args,
    native_array,
):
    x, dtype, shape = x_reshape
    helpers.test_frontend_function(
        input_dtypes=dtype,
        as_variable_flags=as_variable,
        with_out=False,
        num_positional_args=num_positional_args,
        native_array_flags=native_array,
        frontend="tensorflow",
        fn_tree="raw_ops.Reshape",
        tensor=x[0],
        shape=shape,
    )


# ZerosLike
@handle_cmd_line_args
@given(
    dtype_and_x=helpers.dtype_and_values(available_dtypes=helpers.get_dtypes("float")),
    num_positional_args=helpers.num_positional_args(
        fn_name="ivy.functional.frontends.tensorflow.ZerosLike"
    ),
)
def test_tensorflow_zeros_like(
    dtype_and_x, as_variable, num_positional_args, native_array
):
    dtype, x = dtype_and_x
    helpers.test_frontend_function(
        input_dtypes=dtype,
        as_variable_flags=as_variable,
        with_out=False,
        num_positional_args=num_positional_args,
        native_array_flags=native_array,
        frontend="tensorflow",
        fn_tree="raw_ops.ZerosLike",
        x=x[0],
    )


# LogicalOr
@handle_cmd_line_args
@given(
    dtype_and_x=helpers.dtype_and_values(
        dtype=["bool", "bool"],
        num_arrays=2,
        shared_dtype=True,
    ),
    num_positional_args=helpers.num_positional_args(
        fn_name="ivy.functional.frontends.tensorflow.LogicalOr"
    ),
)
def test_tensorflow_LogicalOr(
    dtype_and_x, as_variable, num_positional_args, native_array
):
    input_dtype, x = dtype_and_x
    helpers.test_frontend_function(
        input_dtypes=input_dtype,
        as_variable_flags=as_variable,
        with_out=False,
        num_positional_args=num_positional_args,
        native_array_flags=native_array,
        frontend="tensorflow",
        fn_tree="raw_ops.LogicalOr",
        x=x[0],
        y=x[1],
    )


# LogicalNot
@handle_cmd_line_args
@given(
    dtype_and_x=helpers.dtype_and_values(
        dtype=["bool"],
        num_arrays=1,
        shared_dtype=True,
    ),
    num_positional_args=helpers.num_positional_args(
        fn_name="ivy.functional.frontends.tensorflow.LogicalNot"
    ),
)
def test_tensorflow_LogicalNot(
    dtype_and_x, as_variable, num_positional_args, native_array
):
    input_dtype, x = dtype_and_x
    helpers.test_frontend_function(
        input_dtypes=input_dtype,
        as_variable_flags=as_variable,
        with_out=False,
        num_positional_args=num_positional_args,
        native_array_flags=native_array,
        frontend="tensorflow",
        fn_tree="raw_ops.LogicalNot",
        x=x[0],
    )


# Shape
@handle_cmd_line_args
@given(
    dtype_and_x=helpers.dtype_and_values(
        available_dtypes=helpers.get_dtypes("numeric"),
        min_num_dims=1,
    ),
    num_positional_args=helpers.num_positional_args(
        fn_name="ivy.functional.frontends.tensorflow.Shape"
    ),
)
def test_tensorflow_Shape(dtype_and_x, as_variable, num_positional_args, native_array):
    input_dtype, x = dtype_and_x
    helpers.test_frontend_function(
        input_dtypes=input_dtype,
        as_variable_flags=as_variable,
        with_out=False,
        num_positional_args=num_positional_args,
        native_array_flags=native_array,
        frontend="tensorflow",
        fn_tree="raw_ops.Shape",
        input=x[0],
    )


# AddN
@handle_cmd_line_args
@given(
    dtype_and_x=helpers.dtype_and_values(
        available_dtypes=helpers.get_dtypes("numeric"),
        min_num_dims=1,
    ),
    num_positional_args=helpers.num_positional_args(
        fn_name="ivy.functional.frontends.tensorflow.AddN"
    ),
)
def test_tensorflow_AddN(dtype_and_x, as_variable, num_positional_args, native_array):
    input_dtype, x = dtype_and_x
    helpers.test_frontend_function(
        input_dtypes=input_dtype,
        as_variable_flags=as_variable,
        with_out=False,
        num_positional_args=num_positional_args,
        native_array_flags=native_array,
        frontend="tensorflow",
        fn_tree="raw_ops.AddN",
        inputs=x,
    )


# Neg
@handle_cmd_line_args
@given(
    dtype_and_x=helpers.dtype_and_values(
        available_dtypes=[
            "float32",
            "float64",
            "int8",
            "int16",
            "int32",
            "int64",
        ],
    ),
    num_positional_args=helpers.num_positional_args(
        fn_name="ivy.functional.frontends.tensorflow.Neg"
    ),
)
def test_tensorflow_Neg(dtype_and_x, as_variable, num_positional_args, native_array):
    input_dtype, x = dtype_and_x
    helpers.test_frontend_function(
        input_dtypes=input_dtype,
        as_variable_flags=as_variable,
        with_out=False,
        num_positional_args=num_positional_args,
        native_array_flags=native_array,
        frontend="tensorflow",
        fn_tree="raw_ops.Neg",
        x=x[0],
    )


# Equal
@handle_cmd_line_args
@given(
    dtype_and_x=helpers.dtype_and_values(
        available_dtypes=helpers.get_dtypes("numeric"),
        num_arrays=2,
        shared_dtype=True,
    ),
    num_positional_args=helpers.num_positional_args(
        fn_name="ivy.functional.frontends.tensorflow.Equal"
    ),
)
def test_tensorflow_Equal(dtype_and_x, as_variable, num_positional_args, native_array):
    input_dtype, x = dtype_and_x
    helpers.test_frontend_function(
        input_dtypes=input_dtype,
        as_variable_flags=as_variable,
        with_out=False,
        num_positional_args=num_positional_args,
        native_array_flags=native_array,
        frontend="tensorflow",
        fn_tree="raw_ops.Equal",
        x=x[0],
        y=x[1],
    )


# NotEqual
@handle_cmd_line_args
@given(
    dtype_and_x=helpers.dtype_and_values(
        available_dtypes=helpers.get_dtypes("numeric"),
        num_arrays=2,
        shared_dtype=True,
    ),
    num_positional_args=helpers.num_positional_args(
        fn_name="ivy.functional.frontends.tensorflow.NotEqual"
    ),
)
def test_tensorflow_NotEqual(
    dtype_and_x, as_variable, num_positional_args, native_array
):
    input_dtype, x = dtype_and_x
    helpers.test_frontend_function(
        input_dtypes=input_dtype,
        as_variable_flags=as_variable,
        with_out=False,
        num_positional_args=num_positional_args,
        native_array_flags=native_array,
        frontend="tensorflow",
        fn_tree="raw_ops.NotEqual",
        x=x[0],
        y=x[1],
    )


# Cumsum
@handle_cmd_line_args
@given(
    dtype_x_axis=helpers.dtype_values_axis(
        available_dtypes=helpers.get_dtypes("numeric", full=True),
        valid_axis=True,
        force_int_axis=True,
        min_num_dims=1,
        min_value=-5,
        max_value=5,
    ),
    exclusive=st.booleans(),
    reverse=st.booleans(),
    num_positional_args=helpers.num_positional_args(
        fn_name="ivy.functional.frontends.tensorflow.Cumsum"
    ),
)
def test_tensorflow_Cumsum(
    dtype_x_axis,
    as_variable,
    with_out,
    num_positional_args,
    native_array,
    exclusive,
    reverse,
):
    dtype, x, axis = dtype_x_axis
    helpers.test_frontend_function(
        input_dtypes=dtype,
        as_variable_flags=as_variable,
        with_out=with_out,
        num_positional_args=num_positional_args,
        native_array_flags=native_array,
        frontend="tensorflow",
        fn_tree="raw_ops.Cumsum",
        rtol=1e-02,
        atol=1e-02,
        x=x[0],
        axis=axis,
        exclusive=exclusive,
        reverse=reverse,
    )


# Relu
@handle_cmd_line_args
@given(
    dtype_and_x=helpers.dtype_and_values(
        available_dtypes=helpers.get_dtypes("numeric"),
        min_num_dims=1,
    ),
)
def test_tensorflow_Relu(dtype_and_x, as_variable, native_array):
    dtype, x = dtype_and_x
    helpers.test_frontend_function(
        input_dtypes=dtype,
        as_variable_flags=as_variable,
        with_out=False,
        num_positional_args=0,
        native_array_flags=native_array,
        frontend="tensorflow",
        fn_tree="raw_ops.Relu",
        features=x[0],
    )


# MatMul
@handle_cmd_line_args
@given(
    dtype_and_x=helpers.dtype_and_values(
        available_dtypes=[
            "bfloat16",
            "float32",
            "float64",
            "int8",
            "int16",
            "int32",
            "int64",
        ],
        shape=(3, 3),
        num_arrays=2,
        shared_dtype=True,
    ),
    transpose_a=st.booleans(),
    transpose_b=st.booleans(),
)
def test_tensroflow_MatMul(
    dtype_and_x,
    transpose_a,
    transpose_b,
    as_variable,
    native_array,
):
    input_dtype, x = dtype_and_x
    print(ivy.matmul(x[0], x[1], transpose_a=transpose_a, transpose_b=transpose_b))
    helpers.test_frontend_function(
        input_dtypes=input_dtype,
        as_variable_flags=as_variable,
        with_out=False,
        num_positional_args=0,
        native_array_flags=native_array,
        frontend="tensorflow",
        fn_tree="raw_ops.MatMul",
        a=x[0],
        b=x[1],
        transpose_a=transpose_a,
        transpose_b=transpose_b,
    )


# Cumprod
@handle_cmd_line_args
@given(
    dtype_x_axis=helpers.dtype_values_axis(
        available_dtypes=helpers.get_dtypes("numeric", full=True),
        valid_axis=True,
        force_int_axis=True,
        min_num_dims=1,
        min_value=-5,
        max_value=5,
    ),
    exclusive=st.booleans(),
    reverse=st.booleans(),
    num_positional_args=helpers.num_positional_args(
        fn_name="ivy.functional.frontends.tensorflow.Cumprod"
    ),
)
def test_tensorflow_Cumprod(
    dtype_x_axis,
    as_variable,
    num_positional_args,
    native_array,
    exclusive,
    reverse,
):
    dtype, x, axis = dtype_x_axis
    helpers.test_frontend_function(
        input_dtypes=dtype,
        as_variable_flags=as_variable,
        with_out=False,
        num_positional_args=num_positional_args,
        native_array_flags=native_array,
        frontend="tensorflow",
        fn_tree="raw_ops.Cumprod",
        x=x[0],
        axis=axis,
        exclusive=exclusive,
        reverse=reverse,
    )


# Greater
@handle_cmd_line_args
@given(
    dtype_and_x=helpers.dtype_and_values(
        available_dtypes=helpers.get_dtypes("numeric"),
        num_arrays=2,
        shared_dtype=True,
    ),
)
def test_tensorflow_Greater(dtype_and_x, as_variable, native_array):
    input_dtype, x = dtype_and_x
    helpers.test_frontend_function(
        input_dtypes=input_dtype,
        as_variable_flags=as_variable,
        with_out=False,
        num_positional_args=0,
        native_array_flags=native_array,
        frontend="tensorflow",
        fn_tree="raw_ops.Greater",
        x=x[0],
        y=x[1],
    )


# GreaterEqual
@handle_cmd_line_args
@given(
    dtype_and_x=helpers.dtype_and_values(
        available_dtypes=helpers.get_dtypes("numeric"),
        num_arrays=2,
        shared_dtype=True,
    ),
)
def test_tensorflow_GreaterEqual(dtype_and_x, as_variable, native_array):
    input_dtype, x = dtype_and_x
    helpers.test_frontend_function(
        input_dtypes=input_dtype,
        as_variable_flags=as_variable,
        with_out=False,
        num_positional_args=0,
        native_array_flags=native_array,
        frontend="tensorflow",
        fn_tree="raw_ops.GreaterEqual",
        x=x[0],
        y=x[1],
    )


# Mean
@handle_cmd_line_args
@given(
    dtype_x_axis=helpers.dtype_values_axis(
        available_dtypes=helpers.get_dtypes("float", full=True),
        valid_axis=True,
        force_int_axis=True,
        min_num_dims=1,
        min_value=-10,
        max_value=3,
    ),
    keep_dims=st.booleans(),
    num_positional_args=helpers.num_positional_args(
        fn_name="ivy.functional.frontends.tensorflow.Mean"
    ),
)
def test_tensorflow_Mean(
    dtype_x_axis,
    as_variable,
    with_out,
    num_positional_args,
    native_array,
    keep_dims,
):
    dtype, x, axis = dtype_x_axis
    helpers.test_frontend_function(
        input_dtypes=dtype,
        as_variable_flags=as_variable,
        with_out=with_out,
        num_positional_args=num_positional_args,
        native_array_flags=native_array,
        frontend="tensorflow",
        fn_tree="raw_ops.Mean",
        input=x[0],
        axis=axis,
        keep_dims=keep_dims,
        rtol=1e-02,
        atol=1e-02,
    )


# Identity
@handle_cmd_line_args
@given(
    dtype_and_x=helpers.dtype_and_values(
        available_dtypes=helpers.get_dtypes("numeric", full=True),
    ),
    num_positional_args=helpers.num_positional_args(
        fn_name="ivy.functional.frontends.tensorflow.Identity"
    ),
)
def test_tensorflow_Identity(
    dtype_and_x,
    as_variable,
    num_positional_args,
    native_array,
):
    dtype, x = dtype_and_x
    helpers.test_frontend_function(
        input_dtypes=dtype,
        as_variable_flags=as_variable,
        with_out=False,
        num_positional_args=num_positional_args,
        native_array_flags=native_array,
        frontend="tensorflow",
        fn_tree="raw_ops.Identity",
        input=x[0],
    )


# IdentityN
@handle_cmd_line_args
@given(
    dtype_and_x=helpers.dtype_and_values(
        available_dtypes=helpers.get_dtypes("numeric", full=True),
    ),
    num_positional_args=helpers.num_positional_args(
        fn_name="ivy.functional.frontends.tensorflow.IdentityN"
    ),
)
def test_tensorflow_IdentityN(
    dtype_and_x,
    as_variable,
    num_positional_args,
    native_array,
):
    dtype, x = dtype_and_x
    helpers.test_frontend_function(
        input_dtypes=dtype,
        as_variable_flags=as_variable,
        with_out=False,
        num_positional_args=num_positional_args,
        native_array_flags=native_array,
        frontend="tensorflow",
        fn_tree="raw_ops.IdentityN",
        input=x,
    )


@handle_cmd_line_args
@given(
    dtype_and_x=helpers.dtype_and_values(
        available_dtypes=helpers.get_dtypes("numeric", full=True)
    ),
    num_positional_args=helpers.num_positional_args(
        fn_name="ivy.functional.frontends.tensorflow.Inv"
    ),
)
def test_tensorflow_Inv(
    dtype_and_x,
    as_variable,
    num_positional_args,
    native_array,
):
    dtype, x = dtype_and_x
    helpers.test_frontend_function(
        input_dtypes=dtype,
        as_variable_flags=as_variable,
        with_out=False,
        num_positional_args=num_positional_args,
        native_array_flags=native_array,
        frontend="tensorflow",
        fn_tree="raw_ops.Inv",
        x=x[0],
    )


@handle_cmd_line_args
@given(
    dtype_and_x=helpers.dtype_and_values(
        available_dtypes=helpers.get_dtypes("numeric", full=True)
    ),
    num_positional_args=helpers.num_positional_args(
        fn_name="ivy.functional.frontends.tensorflow.OnesLike"
    ),
)
def test_tensorflow_OnesLike(
    dtype_and_x,
    as_variable,
    num_positional_args,
    native_array,
):
    dtype, x = dtype_and_x
    helpers.test_frontend_function(
        input_dtypes=dtype,
        as_variable_flags=as_variable,
        with_out=False,
        num_positional_args=num_positional_args,
        native_array_flags=native_array,
        frontend="tensorflow",
        fn_tree="raw_ops.OnesLike",
        x=x[0],
    )


@handle_cmd_line_args
@given(
    dtype_and_x=helpers.dtype_and_values(
        available_dtypes=helpers.get_dtypes("float"),
        min_value=0,
        max_value=10,
        shape=helpers.ints(min_value=2, max_value=5).map(lambda x: tuple([x, x])),
    ),
    num_positional_args=helpers.num_positional_args(
        fn_name="ivy.functional.frontends.tensorflow.Cholesky"
    ),
)
def test_tensorflow_Cholesky(
    dtype_and_x,
    as_variable,
    num_positional_args,
    native_array,
):
    dtype, x = dtype_and_x
    x = x[0]
    x = (
        np.matmul(x.T, x) + np.identity(x.shape[0]) * 1e-3
    )  # make symmetric positive-definite

    helpers.test_frontend_function(
        input_dtypes=dtype,
        as_variable_flags=as_variable,
        with_out=False,
        num_positional_args=num_positional_args,
        native_array_flags=native_array,
        frontend="tensorflow",
        fn_tree="raw_ops.Cholesky",
        input=x,
        rtol=1e-4,
        atol=1e-4,
    )


@handle_cmd_line_args
@given(
<<<<<<< HEAD
    dtype_and_x=helpers.dtype_and_values(
        available_dtypes=helpers.get_dtypes("numeric"),
        num_arrays=2,
        shared_dtype=True,
    ),
    num_positional_args=helpers.num_positional_args(
        fn_name="ivy.functional.frontends.tensorflow.Mul"
    ),
)
def test_tensorflow_Mul(dtype_and_x, as_variable, num_positional_args, native_array):
    input_dtype, xs = dtype_and_x
    helpers.test_frontend_function(
        input_dtypes=input_dtype,
        as_variable_flags=as_variable,
        with_out=False,
        num_positional_args=num_positional_args,
        native_array_flags=native_array,
        frontend="tensorflow",
        fn_tree="raw_ops.Mul",
        x=xs[0],
        y=xs[1],
=======
    dtype_x_axis=helpers.dtype_values_axis(
        available_dtypes=helpers.get_dtypes("numeric", full=True),
        valid_axis=True,
        force_int_axis=True,
        min_num_dims=1,
        min_value=-5,
        max_value=5,
    ),
    keep_dims=st.booleans(),
    num_positional_args=helpers.num_positional_args(
        fn_name="ivy.functional.frontends.tensorflow.Min"
    ),
)
def test_tensorflow_Min(
    dtype_x_axis,
    as_variable,
    with_out,
    num_positional_args,
    native_array,
    keep_dims,
):
    dtype, x, axis = dtype_x_axis
    helpers.test_frontend_function(
        input_dtypes=dtype,
        as_variable_flags=as_variable,
        with_out=with_out,
        num_positional_args=num_positional_args,
        native_array_flags=native_array,
        frontend="tensorflow",
        fn_tree="raw_ops.Min",
        input=x[0],
        axis=axis,
        keep_dims=keep_dims,
    )


@handle_cmd_line_args
@given(
    dtype_x_axis=helpers.dtype_values_axis(
        available_dtypes=helpers.get_dtypes("numeric", full=True),
        valid_axis=True,
        force_int_axis=True,
        min_num_dims=1,
        min_value=-5,
        max_value=5,
    ),
    keep_dims=st.booleans(),
    num_positional_args=helpers.num_positional_args(
        fn_name="ivy.functional.frontends.tensorflow.Max"
    ),
)
def test_tensorflow_Max(
    dtype_x_axis,
    as_variable,
    with_out,
    num_positional_args,
    native_array,
    keep_dims,
):
    dtype, x, axis = dtype_x_axis
    helpers.test_frontend_function(
        input_dtypes=dtype,
        as_variable_flags=as_variable,
        with_out=with_out,
        num_positional_args=num_positional_args,
        native_array_flags=native_array,
        frontend="tensorflow",
        fn_tree="raw_ops.Max",
        input=x[0],
        axis=axis,
        keep_dims=keep_dims,
>>>>>>> d8d226ed
    )<|MERGE_RESOLUTION|>--- conflicted
+++ resolved
@@ -1628,7 +1628,6 @@
 
 @handle_cmd_line_args
 @given(
-<<<<<<< HEAD
     dtype_and_x=helpers.dtype_and_values(
         available_dtypes=helpers.get_dtypes("numeric"),
         num_arrays=2,
@@ -1650,7 +1649,11 @@
         fn_tree="raw_ops.Mul",
         x=xs[0],
         y=xs[1],
-=======
+    )
+
+
+@handle_cmd_line_args
+@given(
     dtype_x_axis=helpers.dtype_values_axis(
         available_dtypes=helpers.get_dtypes("numeric", full=True),
         valid_axis=True,
@@ -1722,5 +1725,4 @@
         input=x[0],
         axis=axis,
         keep_dims=keep_dims,
->>>>>>> d8d226ed
     )