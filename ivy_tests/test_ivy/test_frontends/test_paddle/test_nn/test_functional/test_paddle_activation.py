--- conflicted
+++ resolved
@@ -249,20 +249,6 @@
     )
 
 
-<<<<<<< HEAD
-# mish
-@handle_frontend_test(
-    fn_tree="paddle.nn.functional.mish",
-    dtype_and_input=helpers.dtype_and_values(
-        available_dtypes=helpers.get_dtypes("valid"),
-        safety_factor_scale="log",
-        small_abs_safety_factor=20,
-    ),
-)
-def test_paddle_mish(
-    *,
-    dtype_and_input,
-=======
 # log_softmax
 @handle_frontend_test(
     fn_tree="paddle.nn.functional.log_softmax",
@@ -281,26 +267,18 @@
     *,
     dtype_x_and_axis,
     dtypes,
->>>>>>> 3624bb21
-    on_device,
-    fn_tree,
-    frontend,
-    test_flags,
-):
-<<<<<<< HEAD
-    input_dtype, x = dtype_and_input
-=======
+    on_device,
+    fn_tree,
+    frontend,
+    test_flags,
+):
     input_dtype, x, axis = dtype_x_and_axis
->>>>>>> 3624bb21
-    helpers.test_frontend_function(
-        input_dtypes=input_dtype,
-        frontend=frontend,
-        test_flags=test_flags,
-        fn_tree=fn_tree,
-        on_device=on_device,
-<<<<<<< HEAD
-        x=x[0],
-=======
+    helpers.test_frontend_function(
+        input_dtypes=input_dtype,
+        frontend=frontend,
+        test_flags=test_flags,
+        fn_tree=fn_tree,
+        on_device=on_device,
         atol=1e-2,
         x=x[0],
         axis=axis,
@@ -346,5 +324,32 @@
         on_device=on_device,
         x=x[0],
         weight=x[1],
->>>>>>> 3624bb21
+    )
+
+
+# mish
+@handle_frontend_test(
+    fn_tree="paddle.nn.functional.mish",
+    dtype_and_input=helpers.dtype_and_values(
+        available_dtypes=helpers.get_dtypes("valid"),
+        safety_factor_scale="log",
+        small_abs_safety_factor=20,
+    ),
+)
+def test_paddle_mish(
+    *,
+    dtype_and_input,
+    on_device,
+    fn_tree,
+    frontend,
+    test_flags,
+):
+    input_dtype, x = dtype_and_input
+    helpers.test_frontend_function(
+        input_dtypes=input_dtype,
+        frontend=frontend,
+        test_flags=test_flags,
+        fn_tree=fn_tree,
+        on_device=on_device,
+        x=x[0],
     )