<<<<<<< HEAD
# global
from hypothesis import strategies as st

# local
import ivy_tests.test_ivy.helpers as helpers
from ivy_tests.test_ivy.helpers import handle_test


# binary_cross_entropy_with_logits
@handle_test(
    fn_tree="functional.ivy.experimental.binary_cross_entropy_with_logits",
    dtype_and_true=helpers.dtype_and_values(
        available_dtypes=helpers.get_dtypes("float"),
        min_value=0,
        max_value=1,
        allow_inf=False,
        min_num_dims=1,
        max_num_dims=1,
        min_dim_size=2,
    ),
    dtype_and_pred=helpers.dtype_and_values(
        available_dtypes=helpers.get_dtypes("float"),
        min_value=0,
        max_value=1,
        allow_inf=False,
        exclude_min=True,
        exclude_max=True,
        min_num_dims=1,
        max_num_dims=1,
        min_dim_size=2,
    ),
    dtype_and_pos_weight=st.one_of(
        helpers.dtype_and_values(
            available_dtypes=helpers.get_dtypes("float"),
            min_value=0,
            max_value=1,
            allow_inf=False,
            exclude_min=True,
            exclude_max=True,
            min_num_dims=1,
            max_num_dims=1,
            min_dim_size=2,
        ),
        st.just([[None], [None]]),
    ),
    reduction=st.sampled_from(["none", "sum", "mean"]),
    epsilon=helpers.floats(min_value=0, max_value=0.49),
)
def test_binary_cross_entropy_with_logits(
    dtype_and_true,
    dtype_and_pred,
    dtype_and_pos_weight,
    reduction,
    epsilon,
    test_flags,
    backend_fw,
    fn_name,
    on_device,
    ground_truth_backend,
):
    pred_dtype, pred = dtype_and_pred
    true_dtype, true = dtype_and_true
    pos_weight_dtype, pos_weight = dtype_and_pos_weight
    helpers.test_function(
        ground_truth_backend=ground_truth_backend,
        input_dtypes=true_dtype + pred_dtype,
        test_flags=test_flags,
        fw=backend_fw,
        fn_name=fn_name,
        on_device=on_device,
        rtol_=1e-1,
        atol_=1e-1,
        true=true[0],
        pred=pred[0],
        epsilon=epsilon,
        pos_weight=pos_weight[0],
        reduction=reduction,
    )

#mse
@handle_test(
    fn_tree="functional.ivy.experimental.mse_loss",
    dtype_and_true=helpers.dtype_and_values(
        available_dtypes=helpers.get_dtypes("float"),
        min_num_dims=1,
        max_num_dims=3,
    ),
    dtype_and_pred=helpers.dtype_and_values(
        available_dtypes=helpers.get_dtypes("float"),
        min_num_dims=1,
        max_num_dims=3,
    ),
    reduction=st.sampled_from(["none", "sum", "mean"]),
)
def test_mse_loss(
    dtype_and_true,
    dtype_and_pred,
    reduction,
    test_flags,
    backend_fw,
    fn_name,
    on_device,
    ground_truth_backend,
):
    pred_dtype, pred = dtype_and_pred
    true_dtype, true = dtype_and_true

    # Unpack lists if necessary
    if isinstance(true, list):
        true = true[0]
    if isinstance(pred, list):
        pred = pred[0]

    # Add dimension handling
    if len(pred.shape) > len(true.shape):
        pred = pred[: true.ndim]
    elif len(pred.shape) < len(true.shape):
        true = true[: pred.ndim]
    helpers.test_function(
        ground_truth_backend=ground_truth_backend,
        input_dtypes=true_dtype + pred_dtype,
        test_flags=test_flags,
        fw=backend_fw,
        fn_name=fn_name,
        on_device=on_device,
        true=true,
        pred=pred,
        reduction=reduction,
    )

#mae
@handle_test(
    fn_tree="functional.ivy.experimental.mae_loss",
    dtype_and_true=helpers.dtype_and_values(
        available_dtypes=helpers.get_dtypes("float"),
        min_num_dims=1,
        max_num_dims=3,
    ),
    dtype_and_pred=helpers.dtype_and_values(
        available_dtypes=helpers.get_dtypes("float"),
        min_num_dims=1,
        max_num_dims=3,
    ),
    reduction=st.sampled_from(["none", "sum", "mean"]),
)
def test_mae_loss(
    dtype_and_true,
    dtype_and_pred,
    reduction,
    test_flags,
    backend_fw,
    fn_name,
    on_device,
    ground_truth_backend,
):
    pred_dtype, pred = dtype_and_pred
    true_dtype, true = dtype_and_true

    # Unpack lists if necessary
    if isinstance(true, list):
        true = true[0]
    if isinstance(pred, list):
        pred = pred[0]

    # Add dimension handling
    if len(pred.shape) > len(true.shape):
        pred = pred[: true.ndim]
    elif len(pred.shape) < len(true.shape):
        true = true[: pred.ndim]
    helpers.test_function(
        ground_truth_backend=ground_truth_backend,
        input_dtypes=true_dtype + pred_dtype,
        test_flags=test_flags,
        fw=backend_fw,
        fn_name=fn_name,
        on_device=on_device,
        true=true,
        pred=pred,
        reduction=reduction,
    )
=======
>>>>>>> 59aec6f6
<|MERGE_RESOLUTION|>--- conflicted
+++ resolved
@@ -1,4 +1,3 @@
-<<<<<<< HEAD
 # global
 from hypothesis import strategies as st
 
@@ -7,21 +6,21 @@
 from ivy_tests.test_ivy.helpers import handle_test
 
 
-# binary_cross_entropy_with_logits
-@handle_test(
-    fn_tree="functional.ivy.experimental.binary_cross_entropy_with_logits",
-    dtype_and_true=helpers.dtype_and_values(
-        available_dtypes=helpers.get_dtypes("float"),
-        min_value=0,
-        max_value=1,
-        allow_inf=False,
-        min_num_dims=1,
-        max_num_dims=1,
-        min_dim_size=2,
-    ),
-    dtype_and_pred=helpers.dtype_and_values(
-        available_dtypes=helpers.get_dtypes("float"),
-        min_value=0,
+# cross_entropy
+@handle_test(
+    fn_tree="functional.ivy.cross_entropy",
+    dtype_and_true=helpers.dtype_and_values(
+        available_dtypes=helpers.get_dtypes("integer"),
+        min_value=1e-04,
+        max_value=1,
+        allow_inf=False,
+        min_num_dims=1,
+        max_num_dims=1,
+        min_dim_size=2,
+    ),
+    dtype_and_pred=helpers.dtype_and_values(
+        available_dtypes=helpers.get_dtypes("float"),
+        min_value=1e-04,
         max_value=1,
         allow_inf=False,
         exclude_min=True,
@@ -30,28 +29,15 @@
         max_num_dims=1,
         min_dim_size=2,
     ),
-    dtype_and_pos_weight=st.one_of(
-        helpers.dtype_and_values(
-            available_dtypes=helpers.get_dtypes("float"),
-            min_value=0,
-            max_value=1,
-            allow_inf=False,
-            exclude_min=True,
-            exclude_max=True,
-            min_num_dims=1,
-            max_num_dims=1,
-            min_dim_size=2,
-        ),
-        st.just([[None], [None]]),
-    ),
-    reduction=st.sampled_from(["none", "sum", "mean"]),
+    reduction=st.sampled_from(["none", "sum", "mean"]),
+    axis=helpers.ints(min_value=-1, max_value=0),
     epsilon=helpers.floats(min_value=0, max_value=0.49),
 )
-def test_binary_cross_entropy_with_logits(
-    dtype_and_true,
-    dtype_and_pred,
-    dtype_and_pos_weight,
-    reduction,
+def test_cross_entropy(
+    dtype_and_true,
+    dtype_and_pred,
+    reduction,
+    axis,
     epsilon,
     test_flags,
     backend_fw,
@@ -61,7 +47,7 @@
 ):
     pred_dtype, pred = dtype_and_pred
     true_dtype, true = dtype_and_true
-    pos_weight_dtype, pos_weight = dtype_and_pos_weight
+
     helpers.test_function(
         ground_truth_backend=ground_truth_backend,
         input_dtypes=true_dtype + pred_dtype,
@@ -69,15 +55,170 @@
         fw=backend_fw,
         fn_name=fn_name,
         on_device=on_device,
-        rtol_=1e-1,
-        atol_=1e-1,
+        rtol_=1e-02,
+        atol_=1e-02,
         true=true[0],
         pred=pred[0],
+        axis=axis,
         epsilon=epsilon,
-        pos_weight=pos_weight[0],
         reduction=reduction,
     )
 
+
+# binary_cross_entropy
+@handle_test(
+    fn_tree="functional.ivy.binary_cross_entropy",
+    dtype_and_true=helpers.dtype_and_values(
+        available_dtypes=helpers.get_dtypes("integer"),
+        min_value=1e-04,
+        max_value=1,
+        allow_inf=False,
+        min_num_dims=1,
+        max_num_dims=1,
+        min_dim_size=2,
+        shape=(5,),
+    ),
+    dtype_and_pred=helpers.dtype_and_values(
+        available_dtypes=helpers.get_dtypes("float"),
+        min_value=1e-04,
+        max_value=1,
+        allow_inf=False,
+        exclude_min=True,
+        exclude_max=True,
+        min_num_dims=1,
+        max_num_dims=1,
+        min_dim_size=2,
+        shape=(5,),
+    ),
+    dtype_and_pos=helpers.dtype_and_values(
+        available_dtypes=helpers.get_dtypes("float"),
+        min_value=1e-04,
+        max_value=1,
+        allow_inf=False,
+        exclude_min=True,
+        exclude_max=True,
+        min_num_dims=1,
+        max_num_dims=1,
+        min_dim_size=2,
+        shape=(5,),
+    ),
+    reduction=st.sampled_from(["none", "sum", "mean"]),
+    axis=helpers.ints(min_value=-1, max_value=0),
+    epsilon=helpers.floats(min_value=0, max_value=1.0),
+    from_logits=st.booleans(),
+)
+def test_binary_cross_entropy(
+    dtype_and_true,
+    dtype_and_pred,
+    dtype_and_pos,
+    from_logits,
+    reduction,
+    axis,
+    epsilon,
+    test_flags,
+    backend_fw,
+    fn_name,
+    on_device,
+    ground_truth_backend,
+):
+    dtype_true, true = dtype_and_true
+    dtype_pred, pred = dtype_and_pred
+    dtype_pos_weight, pos_weight = dtype_and_pos
+
+    if from_logits:
+        helpers.test_function(
+            ground_truth_backend=ground_truth_backend,
+            input_dtypes=dtype_true + dtype_pred + dtype_pos_weight,
+            test_flags=test_flags,
+            fw=backend_fw,
+            fn_name=fn_name,
+            on_device=on_device,
+            rtol_=1e-02,
+            atol_=1e-02,
+            true=true[0],
+            pred=pred[0],
+            axis=axis,
+            epsilon=epsilon,
+            reduction=reduction,
+            from_logits=from_logits,
+            pos_weight=pos_weight[0],
+        )
+    else:
+        helpers.test_function(
+            ground_truth_backend=ground_truth_backend,
+            input_dtypes=dtype_true + dtype_pred,
+            test_flags=test_flags,
+            fw=backend_fw,
+            fn_name=fn_name,
+            on_device=on_device,
+            rtol_=1e-02,
+            atol_=1e-02,
+            true=true[0],
+            pred=pred[0],
+            axis=axis,
+            epsilon=epsilon,
+            reduction=reduction,
+            from_logits=from_logits,
+        )
+
+
+# sparse_cross_entropy
+@handle_test(
+    fn_tree="functional.ivy.sparse_cross_entropy",
+    dtype_and_true=helpers.dtype_and_values(
+        available_dtypes=helpers.get_dtypes("integer"),
+        min_value=0,
+        max_value=2,
+        allow_inf=False,
+        min_num_dims=1,
+        max_num_dims=1,
+        min_dim_size=3,
+    ),
+    dtype_and_pred=helpers.dtype_and_values(
+        available_dtypes=helpers.get_dtypes("float"),
+        small_abs_safety_factor=4,
+        safety_factor_scale="log",
+        max_value=1,
+        allow_inf=False,
+        exclude_min=True,
+        exclude_max=True,
+        min_num_dims=1,
+        max_num_dims=1,
+        min_dim_size=3,
+    ),
+    reduction=st.sampled_from(["none", "sum", "mean"]),
+    axis=helpers.ints(min_value=-1, max_value=0),
+    epsilon=helpers.floats(min_value=0.01, max_value=0.49),
+)
+def test_sparse_cross_entropy(
+    dtype_and_true,
+    dtype_and_pred,
+    reduction,
+    axis,
+    epsilon,
+    test_flags,
+    backend_fw,
+    fn_name,
+    on_device,
+    ground_truth_backend,
+):
+    true_dtype, true = dtype_and_true
+    pred_dtype, pred = dtype_and_pred
+    helpers.test_function(
+        ground_truth_backend=ground_truth_backend,
+        input_dtypes=true_dtype + pred_dtype,
+        test_flags=test_flags,
+        fw=backend_fw,
+        fn_name=fn_name,
+        on_device=on_device,
+        true=true[0],
+        pred=pred[0],
+        axis=axis,
+        epsilon=epsilon,
+        reduction=reduction,
+    )
+    
+    
 #mse
 @handle_test(
     fn_tree="functional.ivy.experimental.mse_loss",
@@ -179,5 +320,3 @@
         pred=pred,
         reduction=reduction,
     )
-=======
->>>>>>> 59aec6f6
