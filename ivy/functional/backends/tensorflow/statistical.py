--- conflicted
+++ resolved
@@ -114,14 +114,7 @@
         )
 
     if keepdims:
-<<<<<<< HEAD
-        shape = [1 if tf.rank(ret) == 0 else ret.shape[0]] + [
-            1 for i in range(len(x.shape) - 1)
-        ]
-        ret = tf.constant(ret, shape=shape)
-=======
         ret = tf.constant(ret, shape=x.shape)
->>>>>>> 8eb4d5b1
     return ret
 
 
@@ -175,14 +168,7 @@
         )
 
     if keepdims:
-<<<<<<< HEAD
-        shape = [1 if tf.rank(ret) == 0 else ret.shape[0]] + [
-            1 for i in range(len(x.shape) - 1)
-        ]
-        ret = tf.constant(ret, shape=shape)
-=======
         ret = tf.constant(ret, shape=x.shape)
->>>>>>> 8eb4d5b1
     return ret
 
 
