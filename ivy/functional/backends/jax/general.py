"""Collection of Jax general functions, wrapped to fit Ivy syntax and signature."""

# global
import jax
import numpy as np
import jax.numpy as jnp
import jaxlib
from numbers import Number
from operator import mul
from functools import reduce
from jaxlib.xla_extension import Buffer
from typing import Iterable, Optional, Union, Sequence
import multiprocessing as _multiprocessing
from haiku._src.data_structures import FlatMapping

# local
import ivy
from ivy.functional.ivy.device import default_device
from ivy.functional.backends.jax.device import _to_device, _to_array
from ivy.functional.backends.jax import JaxArray


# noinspection PyUnresolvedReferences,PyProtectedMember
def is_native_array(x, exclusive=False):
    if exclusive:
        return isinstance(
            x,
            (
                jax.interpreters.xla._DeviceArray,
                jaxlib.xla_extension.DeviceArray,
                Buffer,
            ),
        )
    return isinstance(
        x,
        (
            jax.interpreters.xla._DeviceArray,
            jaxlib.xla_extension.DeviceArray,
            Buffer,
            jax.interpreters.ad.JVPTracer,
            jax.core.ShapedArray,
            jax.interpreters.partial_eval.DynamicJaxprTracer,
        ),
    )


def copy_array(x: JaxArray, *, out: Optional[JaxArray] = None) -> JaxArray:
    return jnp.array(x)


def array_equal(x0: JaxArray, x1: JaxArray) -> bool:
    return jnp.array_equal(x0, x1)


def to_numpy(x: JaxArray) -> np.ndarray:
    return np.asarray(_to_array(x))


def to_scalar(x: JaxArray) -> Number:
    if isinstance(x, Number):
        return x
    else:
        return _to_array(x).item()


def to_list(x: JaxArray) -> list:
    return _to_array(x).tolist()


def shape(x: JaxArray, as_array: bool = False) -> Union[tuple, JaxArray]:
    if as_array:
        return jnp.asarray(jnp.shape(x))
    else:
        return x.shape


def get_num_dims(x, as_tensor=False):
    return jnp.asarray(len(jnp.shape(x))) if as_tensor else len(x.shape)


def container_types():
    return [FlatMapping]


def floormod(
    x: JaxArray, 
    y: JaxArray, 
    *, 
    out: Optional[JaxArray] = None
) -> JaxArray:
    ret = x % y
    return ret


def unstack(x, axis, keepdims=False):
    if x.shape == ():
        return [x]
    dim_size = x.shape[axis]
    # ToDo: make this faster somehow, jnp.split is VERY slow for large dim_size
    x_split = jnp.split(x, dim_size, axis)
    if keepdims:
        return x_split
    return [jnp.squeeze(item, axis) for item in x_split]


def inplace_update(
    x: Union[ivy.Array, JaxArray],
    val: Union[ivy.Array, JaxArray],
    ensure_in_backend: bool = False,
) -> ivy.Array:
    if ensure_in_backend:
        raise Exception("JAX does not natively support inplace updates")
    (x_native, val_native), _ = ivy.args_to_native(x, val)
    if ivy.is_ivy_array(x):
        x.data = val_native
    else:
        raise Exception("JAX does not natively support inplace updates")
    return x


inplace_arrays_supported = lambda: False
inplace_variables_supported = lambda: False


def cumsum(
    x: JaxArray, 
    axis: int = 0,
    *,
    out: Optional[JaxArray] = None
) -> JaxArray:
    return jnp.cumsum(x, axis)


def cumprod(
    x: JaxArray,
    axis: int = 0,
    exclusive: Optional[bool] = False,
    *,
    out: Optional[JaxArray] = None
) -> JaxArray:
    if exclusive:
        x = jnp.swapaxes(x, axis, -1)
        x = jnp.concatenate((jnp.ones_like(x[..., -1:]), x[..., :-1]), -1)
        res = jnp.cumprod(x, -1)
        return jnp.swapaxes(res, axis, -1)
    return jnp.cumprod(x, axis)


def scatter_flat(
    indices: JaxArray, 
    updates: JaxArray, 
    size: Optional[int] = None, 
    tensor: Optional[JaxArray] = None, 
    reduction: str = "sum", 
    *, 
    out: Optional[JaxArray] = None
) -> JaxArray:
    target = tensor
    target_given = ivy.exists(target)
    if ivy.exists(size) and ivy.exists(target):
        assert len(target.shape) == 1 and target.shape[0] == size
    if reduction == "sum":
        if not target_given:
            target = jnp.zeros([size], dtype=updates.dtype)
        target = target.at[indices].add(updates)
    elif reduction == "replace":
        if not target_given:
            target = jnp.zeros([size], dtype=updates.dtype)
        target = target.at[indices].set(updates)
    elif reduction == "min":
        if not target_given:
            target = jnp.ones([size], dtype=updates.dtype) * 1e12
        target = target.at[indices].min(updates)
        if not target_given:
            target = jnp.where(target == 1e12, 0.0, target)
    elif reduction == "max":
        if not target_given:
            target = jnp.ones([size], dtype=updates.dtype) * -1e12
        target = target.at[indices].max(updates)
        if not target_given:
            target = jnp.where(target == -1e12, 0.0, target)
    else:
        raise Exception(
            'reduction is {}, but it must be one of "sum", "min" or "max"'.format(
                reduction
            )
        )
    return _to_device(target)


# noinspection PyShadowingNames
def scatter_nd(
<<<<<<< HEAD
    indices: JaxArray, 
    updates: JaxArray, 
    shape: Optional[Iterable[int]] = None, 
    tensor: Optional[JaxArray] = None, 
    reduction: str = "sum",
    *,
    out: Optional[JaxArray] = None
) -> JaxArray:
=======
    indices,
    updates,
    shape: Optional[Union[ivy.NativeShape, Sequence[int]]] = None,
    tensor=None,
    reduction="sum",
):

>>>>>>> 141e1091
    # parse numeric inputs
    if indices not in [Ellipsis, ()] and not (
        isinstance(indices, Iterable) and Ellipsis in indices
    ):
        indices = [[indices]] if isinstance(indices, Number) else indices
        indices = jnp.array(indices)
        if len(indices.shape) < 2:
            indices = jnp.expand_dims(indices, -1)

    # keep below commented out, array API tests are passing without this
    # updates = [updates] if isinstance(updates, Number) else updates

    updates = jnp.array(
        updates,
        dtype=ivy.dtype(tensor, as_native=True)
        if ivy.exists(tensor)
        else ivy.default_dtype(item=updates),
    )

    # handle Ellipsis
    if isinstance(indices, tuple) or indices is Ellipsis:
        indices_tuple = indices
    else:
        indices_flat = indices.reshape(-1, indices.shape[-1]).T
        indices_tuple = tuple(indices_flat) + (Ellipsis,)

    # implementation
    target = tensor
    target_given = ivy.exists(target)
    if ivy.exists(shape) and ivy.exists(target):
        assert ivy.shape_to_tuple(target.shape) == ivy.shape_to_tuple(shape)
    shape = list(shape) if ivy.exists(shape) else list(tensor.shape)
    if reduction == "sum":
        if not target_given:
            target = jnp.zeros(shape, dtype=updates.dtype)
        target = target.at[indices_tuple].add(updates)
    elif reduction == "replace":
        if not target_given:
            target = jnp.zeros(shape, dtype=updates.dtype)
        target = target.at[indices_tuple].set(updates)
    elif reduction == "min":
        if not target_given:
            target = jnp.ones(shape, dtype=updates.dtype) * 1e12
        target = target.at[indices_tuple].min(updates)
        if not target_given:
            target = jnp.where(target == 1e12, 0.0, target)
    elif reduction == "max":
        if not target_given:
            target = jnp.ones(shape, dtype=updates.dtype) * -1e12
        target = target.at[indices_tuple].max(updates)
        if not target_given:
            target = jnp.where(target == -1e12, 0.0, target)
    else:
        raise Exception(
            'reduction is {}, but it must be one of "sum", "min" or "max"'.format(
                reduction
            )
        )
    return _to_device(target)


def gather(
    params: JaxArray, 
    indices: JaxArray, 
    axis: int = -1,
    *,
    out: Optional[JaxArray] = None
) -> JaxArray:
    return _to_device(jnp.take_along_axis(params, indices, axis))


def gather_nd(
    params: JaxArray, 
    indices: JaxArray,
    *,
    out: Optional[JaxArray] = None
) -> JaxArray:
    indices_shape = indices.shape
    params_shape = params.shape
    num_index_dims = indices_shape[-1]
    res_dim_sizes_list = [
        reduce(mul, params_shape[i + 1 :], 1) for i in range(len(params_shape) - 1)
    ] + [1]
    result_dim_sizes = jnp.array(res_dim_sizes_list)
    implicit_indices_factor = int(result_dim_sizes[num_index_dims - 1].item())
    flat_params = jnp.reshape(params, (-1,))
    new_shape = [1] * (len(indices_shape) - 1) + [num_index_dims]
    indices_scales = jnp.reshape(result_dim_sizes[0:num_index_dims], new_shape)
    indices_for_flat_tiled = jnp.tile(
        jnp.reshape(jnp.sum(indices * indices_scales, -1, keepdims=True), (-1, 1)),
        (1, implicit_indices_factor),
    )
    implicit_indices = jnp.tile(
        jnp.expand_dims(jnp.arange(implicit_indices_factor), 0),
        (indices_for_flat_tiled.shape[0], 1),
    )
    indices_for_flat = indices_for_flat_tiled + implicit_indices
    flat_indices_for_flat = jnp.reshape(indices_for_flat, (-1,)).astype(jnp.int32)
    flat_gather = jnp.take(flat_params, flat_indices_for_flat, 0)
    new_shape = list(indices_shape[:-1]) + list(params_shape[num_index_dims:])
    ret = jnp.reshape(flat_gather, new_shape)
    return _to_device(ret)


def multiprocessing(context=None):
    return (
        _multiprocessing if context is None else _multiprocessing.get_context(context)
    )


# noinspection PyUnusedLocal
def one_hot(
    indices: JaxArray, 
    depth: int, 
    *, 
    device,
    out: Optional[JaxArray] = None
) -> JaxArray:
    # from https://stackoverflow.com/questions/38592324/one-hot-encoding-using-numpy
    res = jnp.eye(depth)[jnp.array(indices).reshape(-1)]
    return _to_device(
        res.reshape(list(indices.shape) + [depth]), default_device(device)
    )


def indices_where(
    x: JaxArray, 
    *, 
    out: Optional[JaxArray] = None
) -> JaxArray:
    where_x = jnp.where(x)
    ret = jnp.concatenate([jnp.expand_dims(item, -1) for item in where_x], -1)
    return ret


def inplace_decrement(x, val):
    (x_native, val_native), _ = ivy.args_to_native(x, val)
    if ivy.is_ivy_array(x):
        x.data -= val_native
    else:
        x = ivy.Array(val_native)
    return x


def inplace_increment(x, val):
    (x_native, val_native), _ = ivy.args_to_native(x, val)
    if ivy.is_ivy_array(x):
        x.data += val_native
    else:
        x = ivy.Array(val_native)
    return x


current_backend_str = lambda: "jax"
current_backend_str.__name__ = "current_backend_str"<|MERGE_RESOLUTION|>--- conflicted
+++ resolved
@@ -190,24 +190,14 @@
 
 # noinspection PyShadowingNames
 def scatter_nd(
-<<<<<<< HEAD
     indices: JaxArray, 
     updates: JaxArray, 
-    shape: Optional[Iterable[int]] = None, 
+    shape: Optional[Union[ivy.NativeShape, Sequence[int]]] = None, 
     tensor: Optional[JaxArray] = None, 
     reduction: str = "sum",
     *,
     out: Optional[JaxArray] = None
 ) -> JaxArray:
-=======
-    indices,
-    updates,
-    shape: Optional[Union[ivy.NativeShape, Sequence[int]]] = None,
-    tensor=None,
-    reduction="sum",
-):
-
->>>>>>> 141e1091
     # parse numeric inputs
     if indices not in [Ellipsis, ()] and not (
         isinstance(indices, Iterable) and Ellipsis in indices
