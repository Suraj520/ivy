--- conflicted
+++ resolved
@@ -141,10 +141,6 @@
 
 
 arctan.unsupported_dtypes = {"torch": ("float16",)}
-<<<<<<< HEAD
-=======
-
-
 @from_zero_dim_arrays_to_float
 def cosh(
     x,
@@ -165,5 +161,4 @@
     return ret
 
 
-cosh.unsupported_dtypes = {"torch": ("float16",)} 
->>>>>>> 18e13795
+cosh.unsupported_dtypes = {"torch": ("float16",)} 