--- conflicted
+++ resolved
@@ -180,7 +180,41 @@
             prune_unapplied=prune_unapplied,
             map_sequences=map_sequences,
             out=out,
-        )
+        )    def elu(
+        self,
+        /,
+        *,
+        alpha: float = 1.0,
+        out: Optional[ivy.Array] = None,
+    ) -> ivy.Array:
+        """
+        Ivy.Array instance method variant of ivy.elu. This method simply wraps the
+        function, and so the docstring for ivy.elu also applies to this method with
+        minimal.
+
+        Parameters
+        ----------
+        self
+            input array.
+        alpha
+            scaler for controlling the slope of the function for x <= 0 Default: 1.0
+        out
+            optional output array, for writing the result to. It must have a shape
+            that the inputs broadcast to.
+
+        Returns
+        -------
+        ret
+            an array with the elu activation function applied element-wise.
+
+        Examples
+        --------
+        >>> x = ivy.array([0.39, -0.85])
+        >>> y = x.elu()
+        >>> print(y)
+        ivy.array([ 0.39, -0.57])
+        """
+        return ivy.elu(self._data, alpha=alpha, out=out)
 
     def thresholded_relu(
         self: ivy.Container,
@@ -784,28 +818,17 @@
         )
 
     @staticmethod
-<<<<<<< HEAD
-    def static_elu(
-        x: Union[ivy.Array, ivy.NativeArray, ivy.Container],
-        /,
-        *,
-        alpha: Union[int, float] = 1.0,
-=======
     def _static_elu(
         x: Union[ivy.Array, ivy.NativeArray, ivy.Container],
         /,
         *,
         alpha: ivy.Container = 1.0,
->>>>>>> 0db286ce
-        key_chains: Optional[Union[List[str], Dict[str, str]]] = None,
-        to_apply: bool = True,
-        prune_unapplied: bool = False,
-        map_sequences: bool = False,
-        out: Optional[ivy.Container] = None,
-    ) -> ivy.Container:
-<<<<<<< HEAD
-        return ivy.elu(x, alpha=alpha, out=out)
-=======
+        key_chains: Optional[Union[List[str], Dict[str, str]]] = None,
+        to_apply: bool = True,
+        prune_unapplied: bool = False,
+        map_sequences: bool = False,
+        out: Optional[ivy.Container] = None,
+    ) -> ivy.Container:
         """
         ivy.Container static method variant of ivy.elu. This method simply wraps the
         function, and so the docstring for ivy.elu also applies to this method with
@@ -857,29 +880,18 @@
             map_sequences=map_sequences,
             out=out,
         )
->>>>>>> 0db286ce
 
     def elu(
         self: ivy.Container,
         /,
         *,
-<<<<<<< HEAD
-        alpha: Union[int, float] = 1.0,
-=======
         alpha: ivy.Container = 1.0,
->>>>>>> 0db286ce
-        key_chains: Optional[Union[List[str], Dict[str, str]]] = None,
-        to_apply: bool = True,
-        prune_unapplied: bool = False,
-        map_sequences: bool = False,
-        out: Optional[ivy.Container] = None,
-    ) -> ivy.Container:
-<<<<<<< HEAD
-        return self._container_function(
-            ivy.elu,
-            'elu',
-            in_kwargs={'alpha': alpha},
-=======
+        key_chains: Optional[Union[List[str], Dict[str, str]]] = None,
+        to_apply: bool = True,
+        prune_unapplied: bool = False,
+        map_sequences: bool = False,
+        out: Optional[ivy.Container] = None,
+    ) -> ivy.Container:
         """
         ivy.Container instance method variant of ivy.elu. This method simply wraps the
         function, and so the docstring for ivy.elu also applies to this method with
@@ -924,7 +936,6 @@
         return self._static_elu(
             self,
             alpha=alpha,
->>>>>>> 0db286ce
             key_chains=key_chains,
             to_apply=to_apply,
             prune_unapplied=prune_unapplied,
