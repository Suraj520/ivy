--- conflicted
+++ resolved
@@ -220,24 +220,6 @@
         # Not to rethrow as IvyBackendException
         except IvyNotImplementedException as e:
             raise e
-<<<<<<< HEAD
-        except (IndexError, ValueError, AttributeError) as e:
-            # cleaning the buffer
-            buffer.truncate(0)
-            buffer.seek(0)
-            
-            # storing the configured stack to buffer
-            _buffered_traceback_history(buffer)
-            raise ivy.utils.exceptions.IvyError(fn.__name__, buffer.getvalue() + " "+ str(e))
-        except Exception as e:
-            # cleaning the buffer
-            buffer.truncate(0)
-            buffer.seek(0)
-            
-            # storing the configured stack to buffer
-            _buffered_traceback_history(buffer)
-            raise ivy.utils.exceptions.IvyBackendException(fn.__name__, buffer.getvalue() + " "+ str(e))
-=======
         except IvyError as e:
             _print_traceback_history()
             raise ivy.utils.exceptions.IvyError(fn.__name__, e, include_backend=True)
@@ -271,7 +253,6 @@
             raise ivy.utils.exceptions.IvyBackendException(
                 fn.__name__, e, include_backend=True
             )
->>>>>>> dccf5b3e
 
     _handle_exceptions.handle_exceptions = True
     return _handle_exceptions